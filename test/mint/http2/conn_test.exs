--- conflicted
+++ resolved
@@ -1641,7 +1641,6 @@
     @tag :skip
     test "protocol error when server sends an invalid setting"
 
-<<<<<<< HEAD
     test "client ignores settings ACKs if client settings queue is empty", %{conn: conn} do
       log =
         capture_log(fn ->
@@ -1652,7 +1651,8 @@
         end)
 
       assert log =~ "Received SETTINGS ACK but client is not waiting for any ACK"
-=======
+     end
+
     test "server can send the :enable_push setting", %{conn: conn} do
       {:ok, %HTTP2{} = conn, []} = stream_frames(conn, [settings(params: [enable_push: false])])
       assert HTTP2.get_server_setting(conn, :enable_push) == false
@@ -1689,7 +1689,6 @@
 
     test "get_client_setting/2", %{conn: conn} do
       assert HTTP2.get_client_setting(conn, :max_concurrent_streams) == 100
->>>>>>> 44ca720f
     end
   end
 
